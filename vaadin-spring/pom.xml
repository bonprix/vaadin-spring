--- conflicted
+++ resolved
@@ -7,11 +7,7 @@
     <parent>
         <groupId>com.vaadin</groupId>
         <artifactId>vaadin-spring-parent</artifactId>
-<<<<<<< HEAD
-        <version>1.0-bp-SNAPSHOT</version>
-=======
-        <version>1.1-SNAPSHOT</version>
->>>>>>> cd4e3f27
+        <version>1.1-bp-SNAPSHOT</version>
     </parent>
 
     <name>vaadin-spring</name>
