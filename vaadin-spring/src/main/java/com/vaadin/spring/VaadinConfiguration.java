/*
 * Copyright 2015-2017 The original authors
 *
 * Licensed under the Apache License, Version 2.0 (the "License");
 * you may not use this file except in compliance with the License.
 * You may obtain a copy of the License at
 *
 *   http://www.apache.org/licenses/LICENSE-2.0
 *
 * Unless required by applicable law or agreed to in writing, software
 * distributed under the License is distributed on an "AS IS" BASIS,
 * WITHOUT WARRANTIES OR CONDITIONS OF ANY KIND, either express or implied.
 * See the License for the specific language governing permissions and
 * limitations under the License.
 */
package com.vaadin.spring;

import org.springframework.beans.BeansException;
import org.springframework.beans.factory.config.ConfigurableListableBeanFactory;
import org.springframework.beans.factory.support.BeanDefinitionRegistry;
import org.springframework.beans.factory.support.BeanDefinitionRegistryPostProcessor;
import org.springframework.context.ApplicationContext;
import org.springframework.context.ApplicationContextAware;
import org.springframework.context.annotation.Bean;
import org.springframework.context.annotation.Configuration;

import com.vaadin.spring.annotation.EnableVaadin;
import com.vaadin.spring.annotation.UIScope;
import com.vaadin.spring.internal.DefaultViewCache;
import com.vaadin.spring.internal.UIScopeImpl;
import com.vaadin.spring.internal.VaadinSessionScope;
import com.vaadin.spring.internal.VaadinSpringComponentFactory;
import com.vaadin.spring.internal.ViewCache;
import com.vaadin.spring.internal.ViewScopeImpl;
import com.vaadin.spring.navigator.SpringViewProvider;

import com.vaadin.ui.declarative.Design;

/**
 * Spring configuration for registering the custom Vaadin scopes, the {@link SpringViewProvider view provider} and some other stuff.
 *
 * Instead of using this class directly, it is recommended to add the {@link EnableVaadin} annotation to a configuration class to automatically import
 * {@link VaadinConfiguration}.
 *
 * @author Josh Long (josh@joshlong.com)
 * @author Petter Holmström (petter@vaadin.com)
 * @author Gert-Jan Timmer (gjr.timmer@gmail.com)
 */
@Configuration
public class VaadinConfiguration implements ApplicationContextAware, BeanDefinitionRegistryPostProcessor {

	private ApplicationContext applicationContext;
	private BeanDefinitionRegistry beanDefinitionRegistry;

	@Bean
	static VaadinSessionScope vaadinSessionScope() {
		return new VaadinSessionScope();
	}

	@Bean
	static UIScopeImpl uIScope() {
		return new UIScopeImpl();
	}

	@Bean
	static ViewScopeImpl viewScope() {
		return new ViewScopeImpl();
	}

<<<<<<< HEAD
    @Bean
    @UIScope
    SpringViewProvider viewProvider() {
        return new SpringViewProvider(this.applicationContext, this.beanDefinitionRegistry);
    }
=======
	@Bean
	@UIScope
	SpringViewProvider viewProvider() {
		return new SpringViewProvider(this.applicationContext, this.beanDefinitionRegistry);
	}
>>>>>>> 7df78123

	@Bean
	@com.vaadin.spring.annotation.UIScope
	ViewCache viewCache() {
		return new DefaultViewCache();
	}

<<<<<<< HEAD
    @Bean
    VaadinSpringComponentFactory componentFactory() {
        return new VaadinSpringComponentFactory();
    }

    @Override
    public void setApplicationContext(final ApplicationContext applicationContext) throws BeansException {
        this.applicationContext = applicationContext;
    }

    @Override
    public void postProcessBeanDefinitionRegistry(final BeanDefinitionRegistry registry) throws BeansException {
        this.beanDefinitionRegistry = registry;
    }

    @Override
    public void postProcessBeanFactory(final ConfigurableListableBeanFactory beanFactory) throws BeansException {

        final VaadinSpringComponentFactory componentFactory = beanFactory.getBean(VaadinSpringComponentFactory.class);
        Design.setComponentFactory(componentFactory);
    }
=======
	@Override
	public void setApplicationContext(ApplicationContext applicationContext) throws BeansException {
		this.applicationContext = applicationContext;
	}

	@Override
	public void postProcessBeanDefinitionRegistry(BeanDefinitionRegistry registry) throws BeansException {
		this.beanDefinitionRegistry = registry;
	}

	@Override
	public void postProcessBeanFactory(ConfigurableListableBeanFactory beanFactory) throws BeansException {
		// NOP
	}
>>>>>>> 7df78123

}<|MERGE_RESOLUTION|>--- conflicted
+++ resolved
@@ -67,19 +67,11 @@
 		return new ViewScopeImpl();
 	}
 
-<<<<<<< HEAD
     @Bean
     @UIScope
     SpringViewProvider viewProvider() {
         return new SpringViewProvider(this.applicationContext, this.beanDefinitionRegistry);
     }
-=======
-	@Bean
-	@UIScope
-	SpringViewProvider viewProvider() {
-		return new SpringViewProvider(this.applicationContext, this.beanDefinitionRegistry);
-	}
->>>>>>> 7df78123
 
 	@Bean
 	@com.vaadin.spring.annotation.UIScope
@@ -87,7 +79,6 @@
 		return new DefaultViewCache();
 	}
 
-<<<<<<< HEAD
     @Bean
     VaadinSpringComponentFactory componentFactory() {
         return new VaadinSpringComponentFactory();
@@ -109,21 +100,5 @@
         final VaadinSpringComponentFactory componentFactory = beanFactory.getBean(VaadinSpringComponentFactory.class);
         Design.setComponentFactory(componentFactory);
     }
-=======
-	@Override
-	public void setApplicationContext(ApplicationContext applicationContext) throws BeansException {
-		this.applicationContext = applicationContext;
-	}
-
-	@Override
-	public void postProcessBeanDefinitionRegistry(BeanDefinitionRegistry registry) throws BeansException {
-		this.beanDefinitionRegistry = registry;
-	}
-
-	@Override
-	public void postProcessBeanFactory(ConfigurableListableBeanFactory beanFactory) throws BeansException {
-		// NOP
-	}
->>>>>>> 7df78123
 
 }